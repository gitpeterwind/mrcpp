/*
 * MRCPP, a numerical library based on multiresolution analysis and
 * the multiwavelet basis which provide low-scaling algorithms as well as
 * rigorous error control in numerical computations.
 * Copyright (C) 2019 Stig Rune Jensen, Jonas Juselius, Luca Frediani and contributors.
 *
 * This file is part of MRCPP.
 *
 * MRCPP is free software: you can redistribute it and/or modify
 * it under the terms of the GNU Lesser General Public License as published by
 * the Free Software Foundation, either version 3 of the License, or
 * (at your option) any later version.
 *
 * MRCPP is distributed in the hope that it will be useful,
 * but WITHOUT ANY WARRANTY; without even the implied warranty of
 * MERCHANTABILITY or FITNESS FOR A PARTICULAR PURPOSE.  See the
 * GNU Lesser General Public License for more details.
 *
 * You should have received a copy of the GNU Lesser General Public License
 * along with MRCPP.  If not, see <https://www.gnu.org/licenses/>.
 *
 * For information on the complete list of contributors to MRCPP, see:
 * <https://mrcpp.readthedocs.io/>
 */

#pragma once

#ifdef HAVE_MPI
#include <mpi.h>
#else
using MPI_Comm = int;
using MPI_Win = int;
using MPI_Request = int;
#endif

namespace mrcpp {

/** Share memory within a compute node
 */
class SharedMemory {
public:
    SharedMemory(MPI_Comm comm, int sh_size);
    SharedMemory(const SharedMemory &mem) = delete;
    SharedMemory &operator=(const SharedMemory &mem) = delete;
    ~SharedMemory();

<<<<<<< HEAD
    double *sh_start_ptr;  //start of shared block
    double *sh_end_ptr;    //end of used part
    double *sh_max_ptr;    //end of shared block
    MPI_Win sh_win;        //MPI window object
    int rank;              //rank among shared group
=======
    double *sh_start_ptr; //start of shared block
    double *sh_end_ptr;   //end of used part
    double *sh_max_ptr;   //end of shared block
    MPI_Win sh_win;       //MPI window object
>>>>>>> 0afe1132
};

template <int D> class FunctionTree;

template <int D>
void isend_tree(FunctionTree<D> &tree, int dst, int tag, MPI_Comm comm, MPI_Request *req, int nChunks = -1);
template <int D> void send_tree(FunctionTree<D> &tree, int dst, int tag, MPI_Comm comm, int nChunks = -1);
template <int D> void recv_tree(FunctionTree<D> &tree, int src, int tag, MPI_Comm comm, int nChunks = -1);
template <int D> void share_tree(FunctionTree<D> &tree, int src, int tag, MPI_Comm comm);

} // namespace mrcpp<|MERGE_RESOLUTION|>--- conflicted
+++ resolved
@@ -44,18 +44,12 @@
     SharedMemory &operator=(const SharedMemory &mem) = delete;
     ~SharedMemory();
 
-<<<<<<< HEAD
-    double *sh_start_ptr;  //start of shared block
-    double *sh_end_ptr;    //end of used part
-    double *sh_max_ptr;    //end of shared block
-    MPI_Win sh_win;        //MPI window object
-    int rank;              //rank among shared group
-=======
     double *sh_start_ptr; //start of shared block
     double *sh_end_ptr;   //end of used part
     double *sh_max_ptr;   //end of shared block
     MPI_Win sh_win;       //MPI window object
->>>>>>> 0afe1132
+    int rank;             //rank among shared group
+
 };
 
 template <int D> class FunctionTree;
